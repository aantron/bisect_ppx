--- conflicted
+++ resolved
@@ -95,14 +95,6 @@
     bisect-ppx-report html
     ```
 
-<<<<<<< HEAD
-4. During release, thanks to the `--conditional` flag, the preprocessing can be
-disabled by omitting the `BISECT_ENABLE` environment variable:
-
-    ```sh
-    dune clean ; dune build @all
-    ```
-=======
 4. For releasing, you have two options:
 
     - If you don't want a dependency on package `bisect_ppx`, you have to
@@ -119,7 +111,6 @@
     [ocaml/dune#57][dune-57]. After that, `BISECT_ENABLE=yes` won't be
     necessary anymore, and you will be able to release without a dependency on
     Bisect_ppx, without having to edit any files.
->>>>>>> 61399f61
 
 [dune-repo]: https://github.com/aantron/bisect-starter-dune#readme
 [dune-report]: https://aantron.github.io/bisect-starter-dune/
