--- conflicted
+++ resolved
@@ -14,10 +14,8 @@
 # scratch directory for notes, etc.
 scratch/
 
-<<<<<<< HEAD
 *.install
 *.merlin
-=======
+
 # emacs temporary files
-*~
->>>>>>> 076e2b03
+*~