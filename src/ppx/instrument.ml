(* This file is part of Bisect_ppx, released under the MIT license. See
   LICENSE.md for details, or visit
   https://github.com/aantron/bisect_ppx/blob/master/LICENSE.md. *)



(* Overview

   This is the core of Bisect_ppx: the instrumenter that runs on ASTs is defined
   here. The instrumenter is divided into two major pieces:

   1. The class [instrumenter] traverses ASTs. It decides where instrumentation
      should be inserted.
   2. The module [Generated_code] provides the helpers that actually insert the
      instrumentation. In other words, they insert new leaves into the AST at
      the places chosen by [instrumenter].

   The code is structured to strongly reflect this division. It is recommended
   to read this file with code folding.

   Instrumented locations are called {e points}. When the instrumentation code
   is executed, the point is {e visited}. Points appear as highlighted
   characters in coverage reports.

   All state is contained within instances of [instrumenter].

   Instances are actually created in [register.ml], which is the "top-level"
   side-effecting module of Bisect_ppx, when Bisect_ppx used as a PPX library
   (i.e. by PPX drivers).

   When Bisect_ppx is used as a standalone executable PPX, the top-level entry
   point is in [bisect_ppx.ml]. It's basically a PPX driver that registers only
   this instrumenter with itself, using [register.ml], and then runs it. *)

open Ppxlib

module Pat = Ppxlib.Ast_helper.Pat
module Exp = Ppxlib.Ast_helper.Exp
module Str = Ppxlib.Ast_helper.Str
module Cl = Ppxlib.Ast_helper.Cl
module Cf = Ppxlib.Ast_helper.Cf


(* From Bisect_ppx. *)
module Common = Bisect_common



(* Can be removed once Bisect_ppx requires OCaml >= 4.08. *)
module Option =
struct
  let map f = function
    | Some v -> Some (f v)
    | None -> None
end



module Coverage_attributes :
sig
  val recognize : Parsetree.attribute -> [ `None | `On | `Off | `Exclude_file ]
  val has_off_attribute : Parsetree.attributes -> bool
  val has_exclude_file_attribute : Parsetree.structure -> bool
end =
struct
  let recognize {Parsetree.attr_name; attr_payload; attr_loc} =
    if attr_name.txt <> "coverage" then
      `None
    else
      match attr_payload with
      | Parsetree.PStr [%str off] ->
        `Off
      | PStr [%str on] ->
        `On
      | PStr [%str exclude_file] ->
        `Exclude_file
      | _ ->
        Location.raise_errorf ~loc:attr_loc "Bad payload in coverage attribute."

  let has_off_attribute attributes =
    (* Don't short-circuit the search, because we want to error-check all
       attributes. *)
    List.fold_left
      (fun found_off attribute ->
        match recognize attribute with
        | `None ->
          found_off
        | `Off ->
          true
        | `On ->
          Location.raise_errorf
            ~loc:attribute.attr_loc "coverage on is not allowed here."
        | `Exclude_file ->
          (* The only place where [@@@coverage exclude_file] is allowed is the
             top-level module of the file. However, if it is there, it will
             already have been found by a prescan, Bisect will not be
             instrumenting the file, and this function [has_off_attribute] won't
             be called. So, if this function ever finds this attribute, it is in
             a nested module, or elsewhere where it is not allowed. *)
          Location.raise_errorf
            ~loc:attribute.attr_loc
            "coverage exclude_file is not allowed here.")
      false attributes

  let has_exclude_file_attribute structure =
    structure |>
    List.exists (function
      | {Parsetree.pstr_desc = Pstr_attribute attribute; _}
        when recognize attribute = `Exclude_file -> true
      | _ -> false)
end



module Generated_code :
sig
  type points

  val init : unit -> points

  val instrument_expr :
    points ->
    ?override_loc:Location.t ->
    ?use_loc_of:Parsetree.expression ->
    ?at_end:bool ->
    ?post:bool ->
    Parsetree.expression ->
      Parsetree.expression

  val instrument_cases :
    points -> ?use_aliases:bool -> Parsetree.case list ->
      Parsetree.case list
      * Parsetree.case list
      * Parsetree.value_binding list
      * bool

  val runtime_initialization :
    points -> string -> Parsetree.structure_item list
end =
struct
  type points = Common.point_definition list ref

  let init () = ref []

  (* Given an AST for an expression [e], replaces it by the sequence expression
     [instrumentation; e], where [instrumentation] is some code that tells
     Bisect_ppx, at runtime, that [e] has been visited. *)
  let instrument_expr
      points ?override_loc ?use_loc_of ?(at_end = false) ?(post = false) e =

    let rec outline () =
      let loc = choose_location_of_point ~override_loc ~use_loc_of e in
      if expression_should_not_be_instrumented ~point_loc:loc ~use_loc_of then
        e
      else
        let point_index = get_index_of_point_at_location ~point_loc:loc in
        if not post then
          [%expr
            ___bisect_visit___ [%e point_index];
            [%e e]]
        else
          [%expr
            ___bisect_post_visit___ [%e point_index] [%e e]]

    and choose_location_of_point ~override_loc ~use_loc_of e =
      match use_loc_of with
      | Some e -> Parsetree.(e.pexp_loc)
      | None ->
        match override_loc with
        | Some override_loc -> override_loc
        | _ -> Parsetree.(e.pexp_loc)

    and expression_should_not_be_instrumented ~point_loc:loc ~use_loc_of =
      let e =
        match use_loc_of with
        | Some e -> e
        | None -> e
      in
      Location.(loc.loc_ghost) ||
      Coverage_attributes.has_off_attribute e.pexp_attributes

    and get_index_of_point_at_location ~point_loc:loc =
      let point_offset =
        if not at_end then
          Location.(Lexing.(loc.loc_start.pos_cnum))
        else
          Location.(Lexing.(loc.loc_end.pos_cnum - 1))
      in
      let point =
        try
          List.find
            (fun point -> Common.(point.offset) = point_offset)
            !points
        with Not_found ->
          let new_index = List.length !points in
          let new_point =
            Common.{offset = point_offset; identifier = new_index} in
          points := new_point::!points;
          new_point
      in
      Ast_builder.Default.eint ~loc point.identifier

    in

    outline ()

  (* Instruments a case, as found in [match] and [function] expressions. Cases
     contain patterns.

     Bisect_ppx treats or-patterns specially. For example, suppose you have

       match foo with
       | A -> bar
       | B -> baz

     Both [bar] and [baz] get separate instrumentation points, so that if [A]
     is passed, but [B] is never passed, during testing, you will know that [B]
     was not tested with.

     However, if you refactor to use an or-pattern,

       match foo with
       | A | B -> bar

     and nothing is special is done, the instrumentation point on [bar] covers
     both [A] and [B], so you lose the information that [B] is not tested.

     The fix for this is a bit tricky, because patterns are not expressions. So,
     they can't be instrumented directly. Bisect_ppx instead inserts a special
     secondary [match] expression right in front of [bar]:

       match foo with
       | A | B as ___bisect_matched_value___ ->
         (match ___bisect_matched_value___ with
         | A -> visited "A"
         | B -> visited "B");
         bar

     So, Bisect_ppx takes that or-pattern [A | B], rotates the "or" out to the
     top level (it already is there), splits it into indepedent cases, and
     creates a new [match] expression out of them, that allows it to
     distinguish, after the fact, which branch was actually taken to reach
     [bar].

     There are actually several complications to this. The first is that the
     generated [match] expression is generally not exhaustive: it only includes
     the patterns from the case for which it was generated. This is solved by
     adding a catch-all case, and locally suppressing a bunch of warnings:

       match foo with
       | A | B as ___bisect_matched_value___ ->
         (match ___bisect_matched_value___ with
         | A -> visited "A"
         | B -> visited "B"
         | _ (* for C, D, which can't happen here *) -> ())
           [@ocaml.warning "..."];
         bar
       | C | D as ___bisect_matched_value___ ->
         (match ___bisect_matched_value___ with
         | C -> visited "C"
         | D -> visited "D"
         | _ (* for A, B, which can't happen here *) -> ())
           [@ocaml.warning "..."];;
         baz

      Next, or-patterns might not be at the top level:

        match foo with
        | C (A | B) -> bar

      has to become

        match foo with
        | C (A | B) as ___bisect_matched_value___ ->
          (match ___bisect_matched_value___ with
          | C A -> visited "A"
          | C B -> visited "B"
          | _ -> ());
          bar

      This is done by "rotating" the or-pattern to the top level. In this
      example, [C (A | B)] is equivalent to [C A | C B]. The latter pattern can
      easily be split into cases. This could also be done by aliasing individual
      or-patterns, but we did not investigate it.

      There might be multiple or-patterns:

        match foo with
        | C (A | B), D (A | B) -> bar

      should become

        match foo with
        | C (A | B), D (A | B) as ___bisect_matched_value___ ->
          (match ___bisect_matched_value___ with
          | C A, D A -> visited "A1"; visited "A2"
          | C A, D B -> visited "A1"; visited "B2"
          | C B, D A -> visited "B1"; visited "A2"
          | C B, D B -> visited "B1"; visited "B2"
          | _ -> ());
          bar

      as you can see, or-patterns under and-like patterns (tuples, arrays,
      records) get multiplied combinatorially.

      The above example also shows that Bisect_ppx needs to mark visisted a
      whole list of points in each of the generated cases. For that, the
      function that rotates or-patterns to the top level also keeps track of the
      original locations of each case of each or-pattern. Each of the resulting
      top-level patterns is paired with the list of locations of the or-cases it
      contains, visualised above as ["A1"; "A2"], ["A1"; "B2"], etc. These are
      termed *location traces*.

      Finally, there are some corner cases. First is the exception pattern:

        match foo with
        | exception (Exit | Failure _) -> bar

      should become

        match foo with
        | exception ((Exit | Failure _) as ___bisect_matched_value___) ->
          (match ___bisect_matched_value___ with
          | Exit -> visited "Exit"
          | Failure _ -> visited "Failure"
          | _ -> ());
          bar

      note that the [as] alias is attached to the payload of [exception], not to
      the outer pattern! The latter would be syntactically invalid. Also, we
      don't want to generate [exception] cases in the nested [match]: the
      exception has already been caught, we are not re-raising and re-catching
      it, which just need to know which constructor it was. To deal with this,
      we just need to check for the [exception] pattern, and work on its inside
      if it is present.

      The last corner case is the trivial one. If there no or-patterns, there is
      no point in generating a nested [match]:

        match foo with
        | A as ___bisect_matched_value___ ->
          (match ___bisect_matched_value___ with
          | A -> visited "A"   (* totally redundant *)
          | _ -> ());
          bar

      It's enough to just do

        match foo with
        | A -> visited "A"; bar

      which is pretty much just normal expression instrumentation, though with
      location overridden to the location of the pattern.

      This is detected when there is only one case after rotating all
      or-patterns to the top. If there had been an or-pattern, there would be at
      least two cases after rotation.

      Handling or-patterns is the most challening thing done here. There are a
      few simpler things to consider:

      - Pattern guards ([when] clauses) should be instrumented if present.
      - We don't instrument [assert false] cases.
      - We also don't instrument refutation cases ([| -> .]).

      So, without further ado, here is the function that does all this magic: *)

<<<<<<< HEAD
    let rec outline () =
      if is_assert_false_or_refutation case then
        [case], fun e -> e
      else
        let entire_pattern = Parsetree.(case.pc_lhs) in
        let loc = Parsetree.(entire_pattern.ppat_loc) in

        let rotated_cases : rotated_case list =   (* No or-patterns. *)
          rotate_or_patterns_to_top loc entire_pattern in

        match rotated_cases with
        | [] -> (* Should be unreachable. *)
          [insert_instrumentation
            case
            (fun e -> instrument_expr points e)],
          fun e -> e

        | [(location_trace, _)] ->
          [insert_instrumentation
            case
            (instrumentation_for_location_trace location_trace)],
          fun e -> e

        | _::_::_ ->
          let exception_cases, value_cases =
            List.partition
              (fun (_, p) -> has_exception_pattern p) rotated_cases
          in
          match exception_cases, value_cases with
          | [], _ ->
            let new_case_pattern_with_alias =
              add_bisect_matched_value_alias loc entire_pattern in
            let nested_match = generate_nested_match loc rotated_cases in
            [insert_instrumentation
              {case with pc_lhs = new_case_pattern_with_alias}
              (fun e -> [%expr [%e nested_match]; [%e e]] [@metaloc loc])],
            fun e -> e

          | _, [] ->
            let new_case_pattern_with_aliases =
              alias_exceptions loc entire_pattern in
            let nested_match =
              rotated_cases
              |> List.map (fun (trace, p) -> (trace, drop_exception_patterns p))
              |> generate_nested_match loc
            in
            [insert_instrumentation
              {case with pc_lhs = new_case_pattern_with_aliases}
              (fun e -> [%expr [%e nested_match]; [%e e]] [@metaloc loc])],
            fun e -> e

          | _ ->
            let variables = bound_variables (snd (List.hd rotated_cases)) in
            let thunk_name = Printf.sprintf "___bisect_case_%i___" index in
            let rec make_thunk = function
              | [] ->
                Exp.fun_ ~loc Nolabel None
                  [%pat? ()] case.pc_rhs
              | x::rest ->
                Exp.fun_ ~loc Nolabel None (Pat.var ~loc x) (make_thunk rest)
            in
            let thunk = make_thunk variables in
            let thunk_call =
              Exp.apply ~loc
                (Exp.ident ~loc { txt = Longident.parse thunk_name; loc })
                (List.map (fun {Location.loc; txt} ->
                  Nolabel,
                  Exp.ident ~loc { txt = Longident.parse txt; loc })
                  variables
                @ [Nolabel, [%expr ()]])
            in
            rotated_cases
            |> List.map (fun (trace, pattern) ->
              {case with
                pc_lhs = pattern;
                pc_rhs = instrumentation_for_location_trace trace thunk_call}),
            fun e ->
              Exp.let_ ~loc Nonrecursive
                [Ppxlib.Ast_helper.Vb.mk ~loc
                  (Pat.var ~loc {Location.loc; txt = thunk_name}) thunk] e

    and is_assert_false_or_refutation case =
      match case.pc_rhs with
      | [%expr assert false] -> true
      | {pexp_desc = Pexp_unreachable; _} -> true
      | _ -> false

    and insert_instrumentation case f =
      match case.pc_guard with
      | None ->
        {case with
          pc_rhs = f case.pc_rhs;
        }
      | Some guard ->
        {case with
          pc_guard = Some (f guard);
          pc_rhs = instrument_expr points case.pc_rhs;
        }

    and instrumentation_for_location_trace location_trace e =
      location_trace
      |> List.sort_uniq (fun l l' ->
        l.Location.loc_start.Lexing.pos_cnum -
        l'.Location.loc_start.Lexing.pos_cnum)
      |> List.fold_left (fun e l ->
        instrument_expr points ~override_loc:l e) e

    and add_bisect_matched_value_alias loc p =
      [%pat? [%p p] as ___bisect_matched_value___] [@metaloc loc]

    and generate_nested_match loc rotated_cases =
      rotated_cases
      |> List.map (fun (location_trace, rotated_pattern) ->
        Exp.case
          rotated_pattern
          (instrumentation_for_location_trace location_trace [%expr ()]))
      |> fun nested_match_cases ->
        nested_match_cases @ [Exp.case [%pat? _] [%expr ()]]
      |> Exp.match_ ~loc ([%expr ___bisect_matched_value___])
      |> fun nested_match ->
        Exp.attr
          nested_match
          {attr_name = { txt = "ocaml.warning"; loc };
           attr_payload = PStr [[%stri "-4-8-9-11-26-27-28"]];
           attr_loc = loc}

    (* This function works recursively. It should be called with a pattern [p]
       (second argument) and its location (first argument).

       It evaluates to a list of patterns. Each of these resulting patterns
       contains no nested or-patterns. Joining the resulting patterns in a
       single or-pattern would create a pattern equivalent to [p].

       Each pattern in the list is paired with a list of locations. These are
       the locations of the original cases of or-patterns in [p] that were
       chosen for the corresponding result pattern. For example:

         C (A | B), D (E | F)

       becomes the list of pairs

         (C A, D E), [loc A, loc E]
         (C A, D F), [loc A, loc F]
         (C B, D E), [loc B, loc E]
         (C B, D F), [loc B, loc F]

        During recursion, the invariant on the location is that it is the
        location of the nearest enclosing or-pattern, or the entire pattern, if
        there is no enclosing or-pattern. *)
    and rotate_or_patterns_to_top loc p : rotated_case list =

      let rec recurse ~enclosing_loc p : rotated_case list =
        let loc = Parsetree.(p.ppat_loc) in
        let attrs = Parsetree.(p.ppat_attributes) in

        match p.ppat_desc with

        (* If the pattern ends with something trivial, that is not an
           or-pattern, and has no nested patterns (so can't have a nested
           or-pattern), then that pattern is the only top-level case. The
           location trace is just the location of the overall pattern.

           Here are some examples of how this plays out. Let's say the entire
           pattern was "x". Then the case list will be just "x", with its own
           location for the trace.

           If the entire pattern was "x as y", this recursive call will return
           just "x" with the location of "x as y" for the trace. The wrapping
           recursive call will turn the "x" back into "x as y".

           If the entire pattern was "A x | B", this recursive call will return
           just "x" with the location of "A" (not the whole pattern!). The
           wrapping recursive call, for constructor "A", will turn the "x" into
           "A x". A yet-higher wrapping recursive call, for the actual
           or-pattern, will concatenate this with a second top-level case,
           corresponding to "B". *)
        | Ppat_any | Ppat_var _ | Ppat_constant _ | Ppat_interval _
        | Ppat_construct (_, None) | Ppat_variant (_, None) | Ppat_type _
        | Ppat_unpack _ | Ppat_extension _ ->
          [([enclosing_loc], p)]

        (* Recursively rotate or-patterns in [p'] to the top. Then, for each
           one, re-wrap it in an alias pattern. The location traces are not
           affected. *)
        | Ppat_alias (p', x) ->
          recurse ~enclosing_loc p'
          |> List.map (fun (location_trace, p'') ->
            (location_trace, Pat.alias ~loc ~attrs p'' x))

        (* Same logic as [Ppat_alias]. *)
        | Ppat_construct (c, Some p') ->
          recurse ~enclosing_loc p'
          |> List.map (fun (location_trace, p'') ->
            (location_trace, Pat.construct ~loc ~attrs c (Some p'')))

        (* Same logic as [Ppat_alias]. *)
        | Ppat_variant (c, Some p') ->
          recurse ~enclosing_loc p'
          |> List.map (fun (location_trace, p'') ->
            (location_trace, Pat.variant ~loc ~attrs c (Some p'')))

        (* Same logic as [Ppat_alias]. *)
        | Ppat_constraint (p', t) ->
          recurse ~enclosing_loc p'
          |> List.map (fun (location_trace, p'') ->
            (location_trace, Pat.constraint_ ~loc ~attrs p'' t))

        (* Same logic as [Ppat_alias]. *)
        | Ppat_lazy p' ->
          recurse ~enclosing_loc p'
          |> List.map (fun (location_trace, p'') ->
            (location_trace, Pat.lazy_ ~loc ~attrs p''))

        (* Same logic as [Ppat_alias]. *)
        | Ppat_open (c, p') ->
          recurse ~enclosing_loc p'
          |> List.map (fun (location_trace, p'') ->
            (location_trace, Pat.open_ ~loc ~attrs c p''))

        (* Same logic as [Ppat_alias]. *)
        | Ppat_exception p' ->
          recurse ~enclosing_loc p'
          |> List.map (fun (location_trace, p'') ->
            (location_trace, Pat.exception_ ~loc ~attrs p''))

        (* Recursively rotate or-patterns in each pattern in [ps] to the top.
           Then, take a Cartesian product of the cases, and re-wrap each row in
           a replacement tuple pattern.

           For example, suppose we have the pair pattern

             (A | B, C | D)

           The recursive calls will produce lists of rotated cases for each
           component pattern:

             A | B   =>   [A, loc A]; [B, loc B]
             C | D   =>   [C, loc C]; [D, loc D]

           We now need every possible combination of one case from the first
           component, one case from the second, and so on, and to concatenate
           all the location traces accordingly:

             [A; C, loc A; loc C]
             [A; D, loc A; loc D]
             [B; C, loc B; loc C]
             [B; D, loc B; loc D]

           This is performed by [all_combinations].

           Finally, we need to take each one of these rows, and re-wrap the
           pattern lists (on the left side) into tuples.

           This is typical of "and-patterns", i.e. those that match various
           product types (though that carry multiple pieces of data
           simultaneously). *)
        | Ppat_tuple ps ->
          ps
          |> List.map (recurse ~enclosing_loc)
          |> all_combinations
          |> List.map (fun (location_trace, ps') ->
            (location_trace, Pat.tuple ~loc ~attrs ps'))

        (* Same logic as for [Ppat_tuple]. *)
        | Ppat_record (entries, closed) ->
          let labels, ps = List.split entries in
          ps
          |> List.map (recurse ~enclosing_loc)
          |> all_combinations
          |> List.map (fun (location_trace, ps') ->
            (location_trace,
             Pat.record ~loc ~attrs (List.combine labels ps') closed))

        (* Same logic as for [Ppat_tuple]. *)
        | Ppat_array ps ->
          ps
          |> List.map (recurse ~enclosing_loc)
          |> all_combinations
          |> List.map (fun (location_trace, ps') ->
            location_trace, Pat.array ~loc ~attrs ps')

        (* For or-patterns, recurse into each branch. Then, concatenate the
           resulting case lists. Don't reassemble an or-pattern. *)
        | Ppat_or (p_1, p_2) ->
          let ps_1 = recurse ~enclosing_loc:p_1.ppat_loc p_1 in
          let ps_2 = recurse ~enclosing_loc:p_2.ppat_loc p_2 in
          ps_1 @ ps_2

      (* Performs the Cartesian product operation described at [Ppat_tuple]
         above, concatenating location traces along the way.

         The argument is rows of top-level case lists (so a list of lists), each
         case list resulting from rotating some nested pattern. Since tuples,
         arrays, etc., have lists of nested patterns, we have a list of
         case lists. *)
      and all_combinations
          : rotated_case list list ->
              (location_trace * Parsetree.pattern list) list =
        function
        | [] -> []
        | cases::more ->
          let multiply product cases =
            product |> List.map (fun (location_trace_1, ps) ->
              cases |> List.map (fun (location_trace_2, p) ->
                location_trace_1 @ location_trace_2, ps @ [p]))
            |> List.flatten
          in
=======
  let is_assert_false_or_refutation (case : Parsetree.case) =
    match case.pc_rhs with
    | [%expr assert false] -> true
    | {pexp_desc = Pexp_unreachable; _} -> true
    | _ -> false

  let insert_instrumentation points (case : Parsetree.case) f =
    match case.pc_guard with
    | None ->
      {case with
        pc_rhs = f case.pc_rhs;
      }
    | Some guard ->
      {case with
        pc_guard = Some (f guard);
        pc_rhs = instrument_expr points case.pc_rhs;
      }

  let instrumentation_for_location_trace points location_trace e =
    location_trace
    |> List.sort_uniq (fun l l' ->
      l.Location.loc_start.Lexing.pos_cnum -
      l'.Location.loc_start.Lexing.pos_cnum)
    |> List.fold_left (fun e l ->
      instrument_expr points ~override_loc:l e) e

  let add_bisect_matched_value_alias loc p =
    [%pat? [%p p] as ___bisect_matched_value___] [@metaloc loc]

  let generate_nested_match points loc rotated_cases =
    rotated_cases
    |> List.map (fun (location_trace, rotated_pattern) ->
      Exp.case
        rotated_pattern
        (instrumentation_for_location_trace points location_trace [%expr ()]))
    |> fun nested_match_cases ->
      nested_match_cases @ [Exp.case [%pat? _] [%expr ()]]
    |> Exp.match_ ~loc ([%expr ___bisect_matched_value___])
    |> fun nested_match ->
      Exp.attr
        nested_match
        {
          attr_name = Location.mkloc "ocaml.warning" loc;
          attr_payload = PStr [[%stri "-4-8-9-11-26-27-28-33"]];
          attr_loc = loc
        }

  (* This function works recursively. It should be called with a pattern [p]
     (second argument) and its location (first argument).
>>>>>>> 2fc5b795

     It evaluates to a list of patterns. Each of these resulting patterns
     contains no nested or-patterns. Joining the resulting patterns in a single
     or-pattern would create a pattern equivalent to [p].

     Each pattern in the list is paired with a list of locations. These are the
     locations of the original cases of or-patterns in [p] that were chosen for
     the corresponding result pattern. For example:

       C (A | B), D (E | F)

     becomes the list of pairs

       (C A, D E), [loc A, loc E]
       (C A, D F), [loc A, loc F]
       (C B, D E), [loc B, loc E]
       (C B, D F), [loc B, loc F]

     During recursion, the invariant on the location is that it is the location
     of the nearest enclosing or-pattern, or the entire pattern, if there is no
     enclosing or-pattern. *)
  let rotate_or_patterns_to_top loc p =
    let rec recur ~enclosing_loc p =
      let loc = Parsetree.(p.ppat_loc) in
      let attrs = Parsetree.(p.ppat_attributes) in

      match p.ppat_desc with

      (* If the pattern ends with something trivial, that is not an or-pattern,
         and has no nested patterns (so can't have a nested or-pattern), then
         that pattern is the only top-level case. The location trace is just the
         location of the overall pattern.

         Here are some examples of how this plays out. Let's say the entire
         pattern was "x". Then the case list will be just "x", with its own
         location for the trace.

         If the entire pattern was "x as y", this recursive call will return
         just "x" with the location of "x as y" for the trace. The wrapping
         recursive call will turn the "x" back into "x as y".

         If the entire pattern was "A x | B", this recursive call will return
         just "x" with the location of "A" (not the whole pattern!). The
         wrapping recursive call, for constructor "A", will turn the "x" into
         "A x". A yet-higher wrapping recursive call, for the actual or-pattern,
         will concatenate this with a second top-level case, corresponding to
         "B". *)
      | Ppat_any | Ppat_var _ | Ppat_constant _ | Ppat_interval _
      | Ppat_construct (_, None) | Ppat_variant (_, None) | Ppat_type _
      | Ppat_unpack _ | Ppat_extension _ ->
        [([enclosing_loc], p)]

      (* Recursively rotate or-patterns in [p'] to the top. Then, for each one,
         re-wrap it in an alias pattern. The location traces are not
         affected. *)
      | Ppat_alias (p', x) ->
        recur ~enclosing_loc p'
        |> List.map (fun (location_trace, p'') ->
          (location_trace, Pat.alias ~loc ~attrs p'' x))

      | Ppat_construct (c, Some p') ->
        recur ~enclosing_loc p'
        |> List.map (fun (location_trace, p'') ->
          (location_trace, Pat.construct ~loc ~attrs c (Some p'')))

      | Ppat_variant (c, Some p') ->
        recur ~enclosing_loc p'
        |> List.map (fun (location_trace, p'') ->
          (location_trace, Pat.variant ~loc ~attrs c (Some p'')))

      | Ppat_constraint (p', t) ->
        recur ~enclosing_loc p'
        |> List.map (fun (location_trace, p'') ->
          (location_trace, Pat.constraint_ ~loc ~attrs p'' t))

      | Ppat_lazy p' ->
        recur ~enclosing_loc p'
        |> List.map (fun (location_trace, p'') ->
          (location_trace, Pat.lazy_ ~loc ~attrs p''))

      | Ppat_open (c, p') ->
        recur ~enclosing_loc p'
        |> List.map (fun (location_trace, p'') ->
          (location_trace, Pat.open_ ~loc ~attrs c p''))

      | Ppat_exception p' ->
        recur ~enclosing_loc p'
        |> List.map (fun (location_trace, p'') ->
          (location_trace, Pat.exception_ ~loc ~attrs p''))

      (* Recursively rotate or-patterns in each pattern in [ps] to the top.
         Then, take a Cartesian product of the cases, and re-wrap each row in a
         replacement tuple pattern.

         For example, suppose we have the pair pattern

           (A | B, C | D)

         The recursive calls will produce lists of rotated cases for each
         component pattern:

           A | B   =>   [A, loc A]; [B, loc B]
           C | D   =>   [C, loc C]; [D, loc D]

         We now need every possible combination of one case from the first
         component, one case from the second, and so on, and to concatenate all
         the location traces accordingly:

           [A; C, loc A; loc C]
           [A; D, loc A; loc D]
           [B; C, loc B; loc C]
           [B; D, loc B; loc D]

         This is performed by [all_combinations].

         Finally, we need to take each one of these rows, and re-wrap the
         pattern lists (on the left side) into tuples.

         This is typical of "and-patterns", i.e. those that match various
         product types (those that carry multiple pieces of data
         simultaneously). *)
      | Ppat_tuple ps ->
        ps
        |> List.map (recur ~enclosing_loc)
        |> all_combinations
        |> List.map (fun (location_trace, ps') ->
          (location_trace, Pat.tuple ~loc ~attrs ps'))

      | Ppat_record (entries, closed) ->
        let labels, ps = List.split entries in
        ps
        |> List.map (recur ~enclosing_loc)
        |> all_combinations
        |> List.map (fun (location_trace, ps') ->
          (location_trace,
            Pat.record ~loc ~attrs (List.combine labels ps') closed))

      | Ppat_array ps ->
        ps
        |> List.map (recur ~enclosing_loc)
        |> all_combinations
        |> List.map (fun (location_trace, ps') ->
          location_trace, Pat.array ~loc ~attrs ps')

      (* For or-patterns, recur into each branch. Then, concatenate the
          resulting case lists. Don't reassemble an or-pattern. *)
      | Ppat_or (p_1, p_2) ->
        let ps_1 = recur ~enclosing_loc:p_1.ppat_loc p_1 in
        let ps_2 = recur ~enclosing_loc:p_2.ppat_loc p_2 in
        ps_1 @ ps_2

    (* Performs the Cartesian product operation described at [Ppat_tuple] above,
       concatenating location traces along the way.

       The argument is rows of top-level case lists (so a list of lists), each
       case list resulting from rotating some nested pattern. Since tuples,
       arrays, etc., have lists of nested patterns, we have a list of case
       lists. *)
    and all_combinations = function
      | [] -> []
      | cases::more ->
        let multiply product cases =
          product |> List.map (fun (location_trace_1, ps) ->
            cases |> List.map (fun (location_trace_2, p) ->
              location_trace_1 @ location_trace_2, ps @ [p]))
          |> List.flatten
        in

        let initial =
          cases
          |> List.map (fun (location_trace, p) -> location_trace, [p])
        in

        List.fold_left multiply initial more
    in

    recur ~enclosing_loc:loc p

  let rec partition_exceptions (p : Parsetree.pattern) =
    match p.ppat_desc with
    | Ppat_any | Ppat_var _ | Ppat_alias _ | Ppat_constant _ | Ppat_interval _
    | Ppat_tuple _ | Ppat_construct _ | Ppat_variant _ | Ppat_record _
    | Ppat_array _ | Ppat_type _ | Ppat_lazy _ | Ppat_unpack _
    | Ppat_extension _ ->
      Some p, None

    | Ppat_exception _ ->
      None, Some p

    | Ppat_constraint (p', t) ->
      let reassemble p' = {p with ppat_desc = Ppat_constraint (p', t)} in
      let p_value, p_exception = partition_exceptions p' in
      Option.map reassemble p_value, Option.map reassemble p_exception

    | Ppat_open (m, p') ->
      let reassemble p' = {p with ppat_desc = Ppat_open (m, p')} in
      let p_value, p_exception = partition_exceptions p' in
      Option.map reassemble p_value, Option.map reassemble p_exception

    | Ppat_or (p1, p2) ->
      let reassemble p1' p2' =
        match p1', p2' with
        | None, None -> None
        | (Some _ as p1'), None -> p1'
        | None, (Some _ as p2') -> p2'
        | Some p1', Some p2' -> Some {p with ppat_desc = Ppat_or (p1', p2')}
      in
      let p1_value, p1_exception = partition_exceptions p1 in
      let p2_value, p2_exception = partition_exceptions p2 in
      reassemble p1_value p2_value, reassemble p1_exception p2_exception

  let rec alias_exceptions loc p =
    match Parsetree.(p.ppat_desc) with
    | Ppat_any | Ppat_var _ | Ppat_alias _ | Ppat_constant _ | Ppat_interval _
    | Ppat_tuple _ | Ppat_construct _ | Ppat_variant _ | Ppat_record _
    | Ppat_array _ | Ppat_type _ | Ppat_lazy _ | Ppat_unpack _
    | Ppat_extension _ ->
      p

    | Ppat_or (p_1, p_2) ->
      {p with ppat_desc =
        Ppat_or (alias_exceptions loc p_1, alias_exceptions loc p_2)}

    | Ppat_constraint (p', t) ->
      {p with ppat_desc =
        Ppat_constraint (alias_exceptions loc p', t)}

    | Ppat_exception p' ->
      {p with ppat_desc =
        Ppat_exception (add_bisect_matched_value_alias loc p')}

    | Ppat_open (m, p') ->
      {p with ppat_desc =
        Ppat_open (m, alias_exceptions loc p')}

  let rec drop_exception_patterns p =
    match Parsetree.(p.ppat_desc) with
    | Ppat_any | Ppat_var _ | Ppat_alias _ | Ppat_constant _ | Ppat_interval _
    | Ppat_tuple _ | Ppat_construct _ | Ppat_variant _ | Ppat_record _
    | Ppat_array _ | Ppat_type _ | Ppat_lazy _ | Ppat_unpack _
    | Ppat_extension _ ->
      p (* Should be unreachable. *)

    | Ppat_or _ ->
      p (* Should be unreachable. *)

    (* Dropping exception patterns will change the meaning of type constraints
       on them, so drop the type constraints along the way. *)
    | Ppat_constraint (p', _) ->
      drop_exception_patterns p'

    | Ppat_exception p' ->
      p'

    | Ppat_open (m, p') ->
      {p with ppat_desc =
        Ppat_open (m, drop_exception_patterns p')}

  let rec bound_variables p =
    match Parsetree.(p.ppat_desc) with
    | Ppat_any | Ppat_constant _ | Ppat_interval _ | Ppat_construct (_, None)
    | Ppat_variant (_, None) | Ppat_type _ | Ppat_unpack _ | Ppat_extension _ ->
      []

    | Ppat_var x ->
      [x]

    | Ppat_alias (p', x) ->
      x::(bound_variables p')

    | Ppat_tuple ps | Ppat_array ps ->
      List.map bound_variables ps
      |> List.flatten

    | Ppat_record (fields, _) ->
      List.map (fun (_, p') -> bound_variables p') fields
      |> List.flatten

    | Ppat_construct (_, Some p') | Ppat_variant (_, Some p')
    | Ppat_constraint (p', _) | Ppat_lazy p' | Ppat_exception p'
    | Ppat_open (_, p') ->
      bound_variables p'

    | Ppat_or (p_1, _) ->
      bound_variables p_1 (* Should be unreachable. *)

  let rec has_polymorphic_variant p =
    match Parsetree.(p.ppat_desc) with
    | Ppat_any | Ppat_constant _ | Ppat_interval _ | Ppat_construct (_, None)
    | Ppat_unpack _ | Ppat_extension _ | Ppat_var _ ->
      false

    | Ppat_type _ | Ppat_variant _ ->
      true

    | Ppat_alias (p', _) | Ppat_construct (_, Some p')
    | Ppat_constraint (p', _) | Ppat_lazy p' | Ppat_exception p'
    | Ppat_open (_, p') ->
      has_polymorphic_variant p'

    | Ppat_tuple ps | Ppat_array ps ->
      List.exists has_polymorphic_variant ps

    | Ppat_record (fields, _) ->
      List.exists (fun (_, p') -> has_polymorphic_variant p') fields

    | Ppat_or (p1, p2) ->
      has_polymorphic_variant p1 || has_polymorphic_variant p2

  let rec make_function loc body = function
    | [] ->
      Exp.fun_ ~loc Nolabel None [%pat? ()] body
    | x::rest ->
      Exp.fun_ ~loc Nolabel None (Pat.var ~loc x) (make_function loc body rest)

  let instrument_cases
      points ?(use_aliases = false) (cases : Parsetree.case list) =
    let cases =
      List.map (fun case ->
        case, partition_exceptions case.Parsetree.pc_lhs) cases
    in
    let use_aliases =
      use_aliases || (cases |> List.exists (function
        | (_, (Some p, _)) when has_polymorphic_variant p -> true
        | _ -> false))
    in
    cases
    |> List.fold_left begin fun
        (value_cases, exception_cases, functions, need_binding, index)
        ((case : Parsetree.case), (value_pattern, exception_pattern)) ->
      let loc = case.pc_lhs.ppat_loc in

      let case, functions =
        match value_pattern, exception_pattern with
        | Some p, Some _ ->
          let variables = bound_variables p in
          let apply loc name =
            Exp.apply ~loc
              (Exp.ident ~loc (Ast_convenience.lid ~loc name))
              (List.map (fun {Location.loc; txt} ->
                Ast_convenience.Label.Nolabel,
                Exp.ident ~loc (Ast_convenience.lid ~loc txt))
                variables
              @ [Ast_convenience.Label.Nolabel, [%expr ()]])
          in

          let case, functions =
            match case.pc_guard with
            | None ->
              case, functions
            | Some guard ->
              let guard_name = Printf.sprintf "___bisect_guard_%i___" index in
              let guard_function =
                Ast.Ast_helper.Vb.mk ~loc
                  (Pat.var ~loc {Location.loc; txt = guard_name})
                  (make_function loc guard variables)
              in
              {case with pc_guard = Some (apply guard.pexp_loc guard_name)},
              guard_function::functions
          in

          let case_name = Printf.sprintf "___bisect_case_%i___" index in
          let case_function =
            Ast.Ast_helper.Vb.mk ~loc
              (Pat.var ~loc {Location.loc; txt = case_name})
              (make_function loc case.pc_rhs variables)
          in
          {case with pc_rhs = apply case.pc_rhs.pexp_loc case_name},
          case_function::functions
        | _ ->
          case, functions
      in

      let value_cases, need_binding =
        match value_pattern with
        | None -> value_cases, need_binding
        | Some p ->
          let loc = p.ppat_loc in
          let case = {case with pc_lhs = p} in
          if is_assert_false_or_refutation case then
            case::value_cases, need_binding
          else
            let case, need_binding =
              match rotate_or_patterns_to_top loc p with
              | [] ->
                insert_instrumentation points
                  case
                  (fun e -> instrument_expr points e),
                need_binding
              | [(location_trace, _)] ->
                insert_instrumentation points
                  case
                  (instrumentation_for_location_trace points location_trace),
                need_binding
              | rotated_cases ->
                let case =
                  if use_aliases then
                    {case with pc_lhs =
                      add_bisect_matched_value_alias loc case.pc_lhs}
                  else
                    case
                in
                let nested_match =
                  generate_nested_match points loc rotated_cases in
                insert_instrumentation points
                  case
                  (fun e -> [%expr [%e nested_match]; [%e e]] [@metaloc loc]),
                true
            in
            case::value_cases, need_binding
      in

      let exception_cases =
        match exception_pattern with
        | None -> exception_cases
        | Some p ->
          let loc = p.Parsetree.ppat_loc in
          let case = {case with pc_lhs = p} in
          let case =
            match rotate_or_patterns_to_top loc p with
            | [] ->
              insert_instrumentation points
                case
                (fun e -> instrument_expr points e)
            | [(location_trace, _)] ->
              insert_instrumentation points
                case
                (instrumentation_for_location_trace points location_trace)
            | rotated_cases ->
              let nested_match =
                rotated_cases
                |> List.map (fun (trace, p) -> trace, drop_exception_patterns p)
                |> generate_nested_match points loc
              in
              insert_instrumentation points
                {case with pc_lhs = alias_exceptions loc p}
                (fun e -> [%expr [%e nested_match]; [%e e]] [@metaloc loc])
          in
          case::exception_cases
      in

      value_cases, exception_cases, functions, need_binding, index + 1
    end ([], [], [], false, 0)
    |> fun (v, e, f, n, _) ->
      List.rev v, List.rev e, List.rev f, n && not use_aliases

  let runtime_initialization points file =
    let loc = Location.in_file file in

    let mangled_module_name =
      let buffer = Buffer.create ((String.length file) * 2) in
      file |> String.iter (function
        | 'A'..'Z' | 'a'..'z' | '0'..'9' | '_' as c ->
          Buffer.add_char buffer c
        | _ ->
          Buffer.add_string buffer "___");
      "Bisect_visit___" ^ (Buffer.contents buffer)
    in

    let point_count = Ast_builder.Default.eint ~loc (List.length !points) in
    let points_data = Ast_builder.Default.estring ~loc (Common.write_points !points) in
    let file = Ast_builder.Default.estring ~loc file in

    let ast_convenience_str_opt = function
      | None ->
        Exp.construct ~loc {txt = Longident.parse "None"; loc } None
      | Some v ->
        Some (Ast_builder.Default.estring ~loc v)
        |> Exp.construct ~loc {txt = Longident.parse "Some"; loc }
    in
    let bisect_file = ast_convenience_str_opt !Common.bisect_file in
    let bisect_silent = ast_convenience_str_opt !Common.bisect_silent in

    (* ___bisect_visit___ is a function with a reference to a point count array.
       It is called every time a point is visited.

       It is scoped in a local module, to ensure that each compilation unit
       calls its own ___bisect_visit___ function. In particular, if
       ___bisect_visit___ is unscoped, the following interaction is possible
       between a.ml and b.ml:


       a.ml:

       let ___bisect_visit___ = (* ... *)

       b.ml:

       let ___bisect_visit___ = (* ... *)

       open A
       (* Further calls to ___bisect_visit___ are to A's instance of it! *)


       To prevent this, Bisect_ppx generates:


       a.ml:

       module Bisect_visit___ =
       struct
         let ___bisect_visit___ = (* ... *)
       end
       open Bisect_visit___ (* Scope of open is only a.ml. *)

       b.ml:

       module Bisect_visit___ =
       struct
         let ___bisect_visit___ = (* ... *)
       end
       open Bisect_visit___
       (* Since this open is prepended to b.ml, it is guaranteed to precede any
          open A. At the same time, open A introduces Bisect_visit___ into
          scope, not ___bisect_visit___. So, after this point, any unqualified
          reference to ___bisect_visit___ is to b.ml's instance. *)

       open A


       Bisect_ppx needs to mangle the generated module names, to make them
       unique. Otherwise, including A in B triggers a duplicate module
       Bisect_visit___ error. This is better than mangling ___bisect_visit___
       itself for two reasons:

       1. A collision of mangled module names (due to include) is a compile-time
          error. By comparison, a collusion of mangled function names will
          result in one silently shadowing the other, which *may* produce a
          runtime error if (1) the shadowing function has a smaller points array
          than the shadowed function and (2) the shadowing function is actually
          called with a large enough point index during testing. If shadowing
          does not produce a runtime error, it can result in inaccurate coverage
          statistics being silently accumulated.
       2. ___bisect_visit___, sprinked throughout the code, can be kept
          unmangled. This keeps the mangling generation code local to this
          instrumentation function, which generates only the top of each
          instrumented module. That keeps the instrumenter relatively simple.


       For discussion, see

         https://github.com/aantron/bisect_ppx/issues/160 *)
    let generated_module =
      let bisect_visit_function =
        [%stri
          let ___bisect_visit___ =
            let point_definitions = [%e points_data] in
            let `Staged cb =
              Bisect.Runtime.register_file
                ~bisect_file:[%e bisect_file] ~bisect_silent:[%e bisect_silent]
                [%e file] ~point_count:[%e point_count] ~point_definitions
            in
            cb
        ]
          [@metaloc loc]
      in

      let bisect_post_visit =
        [%stri
          let ___bisect_post_visit___ point_index result =
            ___bisect_visit___ point_index;
            result
        ]
          [@metaloc loc]
      in

      let open Ppxlib.Ast_helper in
      Str.module_ ~loc @@
        Mb.mk ~loc
          { txt = Some mangled_module_name; loc}
          (Mod.structure ~loc [
            bisect_visit_function;
            bisect_post_visit;
          ])
    in

    let module_open =
      let open Ppxlib.Ast_helper in

      (* This requires the assumption that the mangled module name doesn't have
         any periods. *)
      Str.open_ ~loc @@
        Opn.mk ~loc @@
          Mod.ident ~loc { txt = Longident.parse mangled_module_name; loc }
    in

    let stop_comment = [%stri [@@@ocaml.text "/*"]] [@metaloc loc] in

    [stop_comment; generated_module; module_open; stop_comment]
end



(* The actual "instrumenter" object, instrumenting expressions. *)
class instrumenter =
  let points = Generated_code.init () in
  let instrument_expr = Generated_code.instrument_expr points in
  let instrument_cases = Generated_code.instrument_cases points in

  object (self)
    inherit Ppxlib.Ast_traverse.map_with_expansion_context as super

    method! class_expr ctxt ce =
      let loc = ce.pcl_loc in
      let attrs = ce.pcl_attributes in
      let ce = super#class_expr ctxt ce in

      match ce.pcl_desc with
      | Pcl_fun (l, e, p, ce) ->
        Cl.fun_ ~loc ~attrs l (Option.map instrument_expr e) p ce

      | _ ->
        ce

    method! class_field ctxt cf =
      let loc = cf.pcf_loc in
      let attrs = cf.pcf_attributes in
      let cf = super#class_field ctxt cf in

      match cf.pcf_desc with
      | Pcf_method (name, private_, cf) ->
        Cf.method_ ~loc ~attrs
          name private_
          (match cf with
          | Cfk_virtual _ -> cf
          | Cfk_concrete (o, e) ->
            Cf.concrete o (instrument_expr e))

      | Pcf_initializer e ->
        Cf.initializer_ ~loc ~attrs (instrument_expr e)

      | _ ->
        cf

    method! expression ctxt e =
      let rec traverse ?(successor = `None) ~is_in_tail_position e =
        let attrs = e.Parsetree.pexp_attributes in
        if Coverage_attributes.has_off_attribute attrs then
          e

        else begin
          let loc = e.pexp_loc in

          match e.pexp_desc with
          (* Expressions that invoke arbitrary code, and may not terminate. *)
          | Pexp_apply ([%expr (|>)] as operator, [(l, e); (l', e')]) ->
            let apply =
              Exp.apply ~loc ~attrs
                operator
                [(l,
                  traverse
                    ~successor:(`Expression e') ~is_in_tail_position:false e);
                 (l',
                  traverse ~successor:`Redundant ~is_in_tail_position:false e')]
            in
            if is_in_tail_position then
              apply
            else
              begin match successor with
              | `None ->
                let rec fn e' =
                  match e'.Parsetree.pexp_desc with
                  | Pexp_apply (e'', _) ->
                    let attributes = e'.pexp_attributes in
                    if Coverage_attributes.has_off_attribute attributes then
                      e'
                    else
                      fn e''
                  | _ -> e'
                in
                instrument_expr
                  ~use_loc_of:(fn e') ~at_end:true ~post:true apply
              | `Redundant ->
                apply
              | `Expression e ->
                instrument_expr ~use_loc_of:e ~post:true apply
              end

          | Pexp_apply (([%expr (||)] | [%expr (or)]), [(_l, e); (_l', e')]) ->
            let e_mark =
              instrument_expr ~use_loc_of:e ~at_end:true [%expr true] in
            let e'_mark =
              match e'.pexp_desc with
              | Pexp_apply (([%expr (||)] | [%expr (or)]), _) ->
                [%expr true]
              | _ ->
                instrument_expr ~use_loc_of:e' ~at_end:true [%expr true]
            in
            [%expr
              if [%e traverse ~is_in_tail_position:false e] then
                [%e e_mark]
              else
                if [%e traverse ~is_in_tail_position:false e'] then
                  [%e e'_mark]
                else
                  false]
              [@metaloc loc]

          | Pexp_apply (e, arguments) ->
            let arguments =
              match e, arguments with
              | ([%expr (&&)] | [%expr (&)]),
                [(ll, el); (lr, er)] ->
                [(ll,
                  traverse ~is_in_tail_position:false el);
                 (lr,
                  instrument_expr (traverse ~is_in_tail_position:false er))]

              | [%expr (@@)],
                [(ll, ({pexp_desc = Pexp_apply _; _} as el)); (lr, er)] ->
                [(ll,
                  traverse
                    ~successor:`Redundant ~is_in_tail_position:false el);
                 (lr,
                  traverse ~is_in_tail_position:false er)]

              | _ ->
                List.map (fun (label, e) ->
                  (label, traverse ~is_in_tail_position:false e)) arguments
            in
            let e =
              match e.pexp_desc with
              | Pexp_new _ ->
                e
              | Pexp_send _ ->
                traverse ~successor:`Redundant ~is_in_tail_position:false e
              | _ ->
                traverse ~is_in_tail_position:false e
            in
            let apply = Exp.apply ~loc ~attrs e arguments in
            let all_arguments_labeled =
              arguments
              |> List.for_all (fun (label, _) -> label <> Nolabel)
            in
            if is_in_tail_position || all_arguments_labeled then
              apply
            else
              begin match e with
              | [%expr (&&)]
              | [%expr (&)]
              | [%expr not]
              | [%expr (=)]
              | [%expr (<>)]
              | [%expr (<)]
              | [%expr (<=)]
              | [%expr (>)]
              | [%expr (>=)]
              | [%expr (==)]
              | [%expr (!=)]
              | [%expr ref]
              | [%expr (!)]
              | [%expr (:=)]
              | [%expr (@)]
              | [%expr (^)]
              | [%expr (+)]
              | [%expr (-)]
              | [%expr ( * )]
              | [%expr (/)]
              | [%expr (+.)]
              | [%expr (-.)]
              | [%expr ( *. )]
              | [%expr (/.)]
              | [%expr (mod)]
              | [%expr (land)]
              | [%expr (lor)]
              | [%expr (lxor)]
              | [%expr (lsl)]
              | [%expr (lsr)]
              | [%expr (asr)]
              | [%expr raise]
              | [%expr raise_notrace]
              | [%expr failwith]
              | [%expr ignore]
              | [%expr Sys.opaque_identity]
              | [%expr Obj.magic]
              | [%expr (##)]
                ->
                apply
              | _ ->
                match successor with
                | `None ->
                  let use_loc_of =
                    match e, arguments with
                    | [%expr (@@)], [(_, e'); _] ->
                      e'
                    | _ ->
                      e
                  in
                  instrument_expr ~use_loc_of ~at_end:true ~post:true apply
                | `Redundant ->
                  apply
                | `Expression e' ->
                  instrument_expr ~use_loc_of:e' ~at_end:false ~post:true apply
              end

          | Pexp_send (e, m) ->
            let apply =
              Exp.send ~loc ~attrs (traverse ~is_in_tail_position:false e) m in
            if is_in_tail_position then
              apply
            else
              begin match successor with
              | `None ->
                instrument_expr ~at_end:true ~post:true apply
              | `Redundant ->
                apply
              | `Expression e' ->
                instrument_expr ~use_loc_of:e' ~post:true apply
              end

          | Pexp_new _ ->
            if is_in_tail_position then
              e
            else
              begin match successor with
              | `None ->
                instrument_expr ~at_end:true ~post:true e
              | `Redundant ->
                e
              | `Expression e' ->
                instrument_expr ~use_loc_of:e' ~post:true e
              end

          | Pexp_assert [%expr false] ->
            e

          | Pexp_assert e ->
            Exp.assert_ (traverse ~is_in_tail_position:false e)
            |> instrument_expr ~use_loc_of:e ~post:true

          (* Expressions that have subexpressions that might not get visited. *)
          | Pexp_function cases ->
            let cases, _, _, need_binding =
              instrument_cases
                (traverse_cases ~is_in_tail_position:true cases)
            in
            if need_binding then
              Exp.fun_ ~loc ~attrs
                Nolabel None ([%pat? ___bisect_matched_value___] [@metaloc loc])
                (Exp.match_ ~loc
                  ([%expr ___bisect_matched_value___] [@metaloc loc]) cases)
            else
              Exp.function_ ~loc ~attrs cases

          | Pexp_fun (label, default_value, p, e) ->
            let default_value =
              Option.map (fun e ->
                instrument_expr
                  (traverse ~is_in_tail_position:false e)) default_value
            in
            let e = traverse ~is_in_tail_position:true e in
            let e =
              match e.pexp_desc with
              | Pexp_function _ | Pexp_fun _ -> e
              | Pexp_constraint (e', t) ->
                {e with pexp_desc = Pexp_constraint (instrument_expr e', t)}
              | _ -> instrument_expr e
            in
            Exp.fun_ ~loc ~attrs label default_value p e

          | Pexp_match (e, cases) ->
            let value_cases, exception_cases, functions, need_binding =
              instrument_cases (traverse_cases ~is_in_tail_position cases) in
            let top_level_cases =
              if need_binding then
                let value_case = Parsetree.{
                  pc_lhs = [%pat? ___bisect_matched_value___] [@metaloc loc];
                  pc_guard = None;
                  pc_rhs =
                    Exp.match_ ~loc ~attrs
                      ([%expr ___bisect_matched_value___] [@metaloc loc])
                      value_cases;
                }
                in
                exception_cases @ [value_case]
              else
                exception_cases @ value_cases
            in
            let match_ =
              Exp.match_ ~loc ~attrs
                (traverse ~successor:`Redundant ~is_in_tail_position:false e)
                top_level_cases
            in
            begin match functions with
            | [] -> match_
            | _ -> Exp.let_ ~loc Nonrecursive functions match_
            end

          | Pexp_try (e, cases) ->
            let cases, _, _, _ =
              instrument_cases ~use_aliases:true
                (traverse_cases ~is_in_tail_position cases)
            in
            Exp.try_ ~loc ~attrs (traverse ~is_in_tail_position:false e) cases

          | Pexp_ifthenelse (if_, then_, else_) ->
            Exp.ifthenelse ~loc ~attrs
              (traverse ~successor:`Redundant ~is_in_tail_position:false if_)
              (instrument_expr (traverse ~is_in_tail_position then_))
              (Option.map (fun e ->
                instrument_expr (traverse ~is_in_tail_position e)) else_)

          | Pexp_while (while_, do_) ->
            Exp.while_ ~loc ~attrs
              (traverse ~is_in_tail_position:false while_)
              (instrument_expr (traverse ~is_in_tail_position:false do_))

          | Pexp_for (v, initial, to_, direction, do_) ->
            Exp.for_ ~loc ~attrs
              v
              (traverse ~is_in_tail_position:false initial)
              (traverse ~is_in_tail_position:false to_)
              direction
              (instrument_expr (traverse ~is_in_tail_position:false do_))

          | Pexp_lazy e ->
            Exp.lazy_ ~loc ~attrs
              (instrument_expr (traverse ~is_in_tail_position:true e))

          | Pexp_poly (e, t) ->
            let e = traverse ~is_in_tail_position:true e in
            let e =
              match e.pexp_desc with
              | Pexp_function _ | Pexp_fun _ -> e
              | _ -> instrument_expr e
            in
            Exp.poly ~loc ~attrs e t

          | Pexp_letop {let_; ands; body} ->
            let traverse_binding_op binding_op =
              {binding_op with
                Parsetree.pbop_exp =
                  traverse
                    ~is_in_tail_position:false binding_op.Parsetree.pbop_exp}
            in
            Exp.letop ~loc ~attrs
              (traverse_binding_op let_)
              (List.map traverse_binding_op ands)
              (instrument_expr (traverse ~is_in_tail_position:true body))

          (* Expressions that don't fit either of the above categories. These
             don't need to be instrumented. *)
          | Pexp_ident _ | Pexp_constant _ ->
            e

          | Pexp_let (rec_flag, bindings, e) ->
            let successor =
              match bindings with
              | [_one] -> `Expression e
              | _ -> `None
            in
            Exp.let_ ~loc ~attrs
              rec_flag
              (bindings
              |> List.map (fun binding ->
                Parsetree.{binding with pvb_expr =
                  traverse
                    ~successor ~is_in_tail_position:false binding.pvb_expr}))
              (traverse ~is_in_tail_position e)

          | Pexp_tuple es ->
            Exp.tuple ~loc ~attrs
              (List.map (traverse ~is_in_tail_position:false) es)

          | Pexp_construct (c, e) ->
            Exp.construct ~loc ~attrs
              c (Option.map (traverse ~is_in_tail_position:false) e)

          | Pexp_variant (c, e) ->
            Exp.variant ~loc ~attrs
              c (Option.map (traverse ~is_in_tail_position:false) e)

          | Pexp_record (fields, e) ->
            Exp.record ~loc ~attrs
              (fields
              |> List.map (fun (f, e) ->
                (f, traverse ~is_in_tail_position:false e)))
              (Option.map (traverse ~is_in_tail_position:false) e)

          | Pexp_field (e, f) ->
            Exp.field ~loc ~attrs (traverse ~is_in_tail_position:false e) f

          | Pexp_setfield (e, f, e') ->
            Exp.setfield ~loc ~attrs
              (traverse ~is_in_tail_position:false e)
              f
              (traverse ~is_in_tail_position:false e')

          | Pexp_array es ->
            Exp.array ~loc ~attrs
              (List.map (traverse ~is_in_tail_position:false) es)

          | Pexp_sequence (e, e') ->
            let e' = traverse ~is_in_tail_position e' in
            let e' =
              match e.pexp_desc with
              | Pexp_ifthenelse (_, _, None) -> instrument_expr e'
              | _ -> e'
            in
            Exp.sequence ~loc ~attrs
              (traverse
                ~successor:(`Expression e') ~is_in_tail_position:false e)
              e'

          | Pexp_constraint (e, t) ->
            Exp.constraint_ ~loc ~attrs (traverse ~is_in_tail_position e) t

          | Pexp_coerce (e, t, t') ->
            Exp.coerce ~loc ~attrs (traverse ~is_in_tail_position e) t t'

          | Pexp_setinstvar (f, e) ->
            Exp.setinstvar ~loc ~attrs f (traverse ~is_in_tail_position:false e)

          | Pexp_override fs ->
            Exp.override ~loc ~attrs
              (fs
              |> List.map (fun (f, e) ->
                (f, traverse ~is_in_tail_position:false e)))

          | Pexp_letmodule (m, e, e') ->
            Exp.letmodule ~loc ~attrs
              m
              (self#module_expr ctxt e)
              (traverse ~is_in_tail_position e')

          | Pexp_letexception (c, e) ->
            Exp.letexception ~loc ~attrs c (traverse ~is_in_tail_position e)

          | Pexp_open (m, e) ->
            Exp.open_ ~loc ~attrs
              (self#open_declaration m)
              (traverse ~is_in_tail_position e)

          | Pexp_newtype (t, e) ->
            Exp.newtype ~loc ~attrs t (traverse ~is_in_tail_position e)

          (* Expressions that don't need instrumentation, and where AST
             traversal leaves the expression language. *)
          | Pexp_object c ->
            Exp.object_ ~loc ~attrs (self#class_structure ctxt c)

          | Pexp_pack m ->
            Exp.pack ~loc ~attrs (self#module_expr ctxt m)

<<<<<<< HEAD
          | Pexp_open (m, e) ->
            Exp.open_ ~loc ~attrs
              (self#open_declaration ctxt m)
              (traverse ~is_in_tail_position e)

=======
          (* Expressions that are not recursively traversed at all. *)
>>>>>>> 2fc5b795
          | Pexp_extension _ | Pexp_unreachable ->
            e
        end

      and traverse_cases ~is_in_tail_position cases =
        cases
        |> List.map begin fun case ->
          {case with
            Parsetree.pc_guard =
              Option.map
                (traverse ~is_in_tail_position:false) case.Parsetree.pc_guard;
            pc_rhs = traverse ~is_in_tail_position case.pc_rhs;
          }
          end

      in

      traverse ~is_in_tail_position:false e

    (* Set to [true] upon encountering [[@@@coverage.off]], and back to
       [false] again upon encountering [[@@@coverage.on]]. *)
    val mutable structure_instrumentation_suppressed = false

    method! structure_item ctxt si =
      let loc = si.pstr_loc in

      match si.pstr_desc with
      | Pstr_value (rec_flag, bindings) ->
        if structure_instrumentation_suppressed then
          si

        else
          let bindings =
            bindings
            |> List.map begin fun binding ->
              (* Only instrument things not excluded. *)
              let maybe_name =
                let open Parsetree in
                match binding.pvb_pat.ppat_desc with
                | Ppat_var ident
                | Ppat_constraint ({ppat_desc = Ppat_var ident; _}, _) ->
                  Some ident
                | _ ->
                  None
              in
              let do_not_instrument =
                match maybe_name with
                | Some name ->
                  Exclusions.contains_value
                    Location.(Lexing.(name.loc.loc_start.pos_fname))
                    name.txt
                | None ->
                  false
              in
              let do_not_instrument =
                do_not_instrument ||
                  Coverage_attributes.has_off_attribute binding.pvb_attributes
              in
              if do_not_instrument then
                binding
              else
                {binding with pvb_expr = self#expression ctxt binding.pvb_expr}
            end
          in
          Str.value ~loc rec_flag bindings

      | Pstr_eval (e, a) ->
        if structure_instrumentation_suppressed then
          si
        else
          Str.eval ~loc ~attrs:a (self#expression ctxt e)

      | Pstr_attribute attribute ->
        let kind = Coverage_attributes.recognize attribute in
        begin match kind with
        | `None ->
          ()
        | `Off ->
          if structure_instrumentation_suppressed then
            Location.raise_errorf
              ~loc:attribute.attr_loc "Coverage is already off.";
          structure_instrumentation_suppressed <- true
        | `On ->
          if not structure_instrumentation_suppressed then
            Location.raise_errorf
              ~loc:attribute.attr_loc "Coverage is already on.";
          structure_instrumentation_suppressed <- false
        | `Exclude_file ->
          (* See comment in [Coverage_attributes.has_off_attribute] for
             reasoning. *)
          Location.raise_errorf
            ~loc:attribute.attr_loc "coverage exclude_file is not allowed here."
        end;
        si

      | _ ->
        super#structure_item ctxt si

    (* Don't instrument payloads of extensions and attributes. *)
    method! extension _ e =
      e

    method! attribute _ a =
      a

    method! structure ctxt ast =
      let saved_structure_instrumentation_suppressed =
        structure_instrumentation_suppressed in

      let result = super#structure ctxt ast in
          (* This is *not* the first structure we see, or we are inside an
             interface file, so the structure is nested within the file, either
             inside [struct]..[end] or in an attribute or extension point.
             Traverse the structure recursively as normal. *)
      structure_instrumentation_suppressed <-
        saved_structure_instrumentation_suppressed;

      result

    method transform_impl_file ctxt ast =
      let saved_structure_instrumentation_suppressed =
        structure_instrumentation_suppressed in

      let result =
        let path = Ppxlib.Expansion_context.Base.input_name ctxt in
        let file_should_not_be_instrumented =
          (* Bisect_ppx is hardcoded to ignore files with certain names. If we
            have one of these, return the AST uninstrumented. In particular,
            do not recurse into it. *)
          let always_ignore_paths = ["//toplevel//"; "(stdin)"] in
          let always_ignore_basenames = [".ocamlinit"; "topfind"] in

          List.mem path always_ignore_paths ||
          List.mem (Filename.basename path) always_ignore_basenames ||
          Exclusions.contains_file path ||
          Coverage_attributes.has_exclude_file_attribute ast
        in

        if file_should_not_be_instrumented then
          ast

        else begin
          (* This file should be instrumented. Traverse the AST recursively,
              then prepend some generated code for initializing the Bisect_ppx
              runtime and telling it about the instrumentation points in this
              file. *)
          let instrumented_ast = super#structure ctxt ast in
          let runtime_initialization =
            Generated_code.runtime_initialization points path
          in
          runtime_initialization @ instrumented_ast
        end
      in

      structure_instrumentation_suppressed <-
        saved_structure_instrumentation_suppressed;

      result
end<|MERGE_RESOLUTION|>--- conflicted
+++ resolved
@@ -365,315 +365,6 @@
 
       So, without further ado, here is the function that does all this magic: *)
 
-<<<<<<< HEAD
-    let rec outline () =
-      if is_assert_false_or_refutation case then
-        [case], fun e -> e
-      else
-        let entire_pattern = Parsetree.(case.pc_lhs) in
-        let loc = Parsetree.(entire_pattern.ppat_loc) in
-
-        let rotated_cases : rotated_case list =   (* No or-patterns. *)
-          rotate_or_patterns_to_top loc entire_pattern in
-
-        match rotated_cases with
-        | [] -> (* Should be unreachable. *)
-          [insert_instrumentation
-            case
-            (fun e -> instrument_expr points e)],
-          fun e -> e
-
-        | [(location_trace, _)] ->
-          [insert_instrumentation
-            case
-            (instrumentation_for_location_trace location_trace)],
-          fun e -> e
-
-        | _::_::_ ->
-          let exception_cases, value_cases =
-            List.partition
-              (fun (_, p) -> has_exception_pattern p) rotated_cases
-          in
-          match exception_cases, value_cases with
-          | [], _ ->
-            let new_case_pattern_with_alias =
-              add_bisect_matched_value_alias loc entire_pattern in
-            let nested_match = generate_nested_match loc rotated_cases in
-            [insert_instrumentation
-              {case with pc_lhs = new_case_pattern_with_alias}
-              (fun e -> [%expr [%e nested_match]; [%e e]] [@metaloc loc])],
-            fun e -> e
-
-          | _, [] ->
-            let new_case_pattern_with_aliases =
-              alias_exceptions loc entire_pattern in
-            let nested_match =
-              rotated_cases
-              |> List.map (fun (trace, p) -> (trace, drop_exception_patterns p))
-              |> generate_nested_match loc
-            in
-            [insert_instrumentation
-              {case with pc_lhs = new_case_pattern_with_aliases}
-              (fun e -> [%expr [%e nested_match]; [%e e]] [@metaloc loc])],
-            fun e -> e
-
-          | _ ->
-            let variables = bound_variables (snd (List.hd rotated_cases)) in
-            let thunk_name = Printf.sprintf "___bisect_case_%i___" index in
-            let rec make_thunk = function
-              | [] ->
-                Exp.fun_ ~loc Nolabel None
-                  [%pat? ()] case.pc_rhs
-              | x::rest ->
-                Exp.fun_ ~loc Nolabel None (Pat.var ~loc x) (make_thunk rest)
-            in
-            let thunk = make_thunk variables in
-            let thunk_call =
-              Exp.apply ~loc
-                (Exp.ident ~loc { txt = Longident.parse thunk_name; loc })
-                (List.map (fun {Location.loc; txt} ->
-                  Nolabel,
-                  Exp.ident ~loc { txt = Longident.parse txt; loc })
-                  variables
-                @ [Nolabel, [%expr ()]])
-            in
-            rotated_cases
-            |> List.map (fun (trace, pattern) ->
-              {case with
-                pc_lhs = pattern;
-                pc_rhs = instrumentation_for_location_trace trace thunk_call}),
-            fun e ->
-              Exp.let_ ~loc Nonrecursive
-                [Ppxlib.Ast_helper.Vb.mk ~loc
-                  (Pat.var ~loc {Location.loc; txt = thunk_name}) thunk] e
-
-    and is_assert_false_or_refutation case =
-      match case.pc_rhs with
-      | [%expr assert false] -> true
-      | {pexp_desc = Pexp_unreachable; _} -> true
-      | _ -> false
-
-    and insert_instrumentation case f =
-      match case.pc_guard with
-      | None ->
-        {case with
-          pc_rhs = f case.pc_rhs;
-        }
-      | Some guard ->
-        {case with
-          pc_guard = Some (f guard);
-          pc_rhs = instrument_expr points case.pc_rhs;
-        }
-
-    and instrumentation_for_location_trace location_trace e =
-      location_trace
-      |> List.sort_uniq (fun l l' ->
-        l.Location.loc_start.Lexing.pos_cnum -
-        l'.Location.loc_start.Lexing.pos_cnum)
-      |> List.fold_left (fun e l ->
-        instrument_expr points ~override_loc:l e) e
-
-    and add_bisect_matched_value_alias loc p =
-      [%pat? [%p p] as ___bisect_matched_value___] [@metaloc loc]
-
-    and generate_nested_match loc rotated_cases =
-      rotated_cases
-      |> List.map (fun (location_trace, rotated_pattern) ->
-        Exp.case
-          rotated_pattern
-          (instrumentation_for_location_trace location_trace [%expr ()]))
-      |> fun nested_match_cases ->
-        nested_match_cases @ [Exp.case [%pat? _] [%expr ()]]
-      |> Exp.match_ ~loc ([%expr ___bisect_matched_value___])
-      |> fun nested_match ->
-        Exp.attr
-          nested_match
-          {attr_name = { txt = "ocaml.warning"; loc };
-           attr_payload = PStr [[%stri "-4-8-9-11-26-27-28"]];
-           attr_loc = loc}
-
-    (* This function works recursively. It should be called with a pattern [p]
-       (second argument) and its location (first argument).
-
-       It evaluates to a list of patterns. Each of these resulting patterns
-       contains no nested or-patterns. Joining the resulting patterns in a
-       single or-pattern would create a pattern equivalent to [p].
-
-       Each pattern in the list is paired with a list of locations. These are
-       the locations of the original cases of or-patterns in [p] that were
-       chosen for the corresponding result pattern. For example:
-
-         C (A | B), D (E | F)
-
-       becomes the list of pairs
-
-         (C A, D E), [loc A, loc E]
-         (C A, D F), [loc A, loc F]
-         (C B, D E), [loc B, loc E]
-         (C B, D F), [loc B, loc F]
-
-        During recursion, the invariant on the location is that it is the
-        location of the nearest enclosing or-pattern, or the entire pattern, if
-        there is no enclosing or-pattern. *)
-    and rotate_or_patterns_to_top loc p : rotated_case list =
-
-      let rec recurse ~enclosing_loc p : rotated_case list =
-        let loc = Parsetree.(p.ppat_loc) in
-        let attrs = Parsetree.(p.ppat_attributes) in
-
-        match p.ppat_desc with
-
-        (* If the pattern ends with something trivial, that is not an
-           or-pattern, and has no nested patterns (so can't have a nested
-           or-pattern), then that pattern is the only top-level case. The
-           location trace is just the location of the overall pattern.
-
-           Here are some examples of how this plays out. Let's say the entire
-           pattern was "x". Then the case list will be just "x", with its own
-           location for the trace.
-
-           If the entire pattern was "x as y", this recursive call will return
-           just "x" with the location of "x as y" for the trace. The wrapping
-           recursive call will turn the "x" back into "x as y".
-
-           If the entire pattern was "A x | B", this recursive call will return
-           just "x" with the location of "A" (not the whole pattern!). The
-           wrapping recursive call, for constructor "A", will turn the "x" into
-           "A x". A yet-higher wrapping recursive call, for the actual
-           or-pattern, will concatenate this with a second top-level case,
-           corresponding to "B". *)
-        | Ppat_any | Ppat_var _ | Ppat_constant _ | Ppat_interval _
-        | Ppat_construct (_, None) | Ppat_variant (_, None) | Ppat_type _
-        | Ppat_unpack _ | Ppat_extension _ ->
-          [([enclosing_loc], p)]
-
-        (* Recursively rotate or-patterns in [p'] to the top. Then, for each
-           one, re-wrap it in an alias pattern. The location traces are not
-           affected. *)
-        | Ppat_alias (p', x) ->
-          recurse ~enclosing_loc p'
-          |> List.map (fun (location_trace, p'') ->
-            (location_trace, Pat.alias ~loc ~attrs p'' x))
-
-        (* Same logic as [Ppat_alias]. *)
-        | Ppat_construct (c, Some p') ->
-          recurse ~enclosing_loc p'
-          |> List.map (fun (location_trace, p'') ->
-            (location_trace, Pat.construct ~loc ~attrs c (Some p'')))
-
-        (* Same logic as [Ppat_alias]. *)
-        | Ppat_variant (c, Some p') ->
-          recurse ~enclosing_loc p'
-          |> List.map (fun (location_trace, p'') ->
-            (location_trace, Pat.variant ~loc ~attrs c (Some p'')))
-
-        (* Same logic as [Ppat_alias]. *)
-        | Ppat_constraint (p', t) ->
-          recurse ~enclosing_loc p'
-          |> List.map (fun (location_trace, p'') ->
-            (location_trace, Pat.constraint_ ~loc ~attrs p'' t))
-
-        (* Same logic as [Ppat_alias]. *)
-        | Ppat_lazy p' ->
-          recurse ~enclosing_loc p'
-          |> List.map (fun (location_trace, p'') ->
-            (location_trace, Pat.lazy_ ~loc ~attrs p''))
-
-        (* Same logic as [Ppat_alias]. *)
-        | Ppat_open (c, p') ->
-          recurse ~enclosing_loc p'
-          |> List.map (fun (location_trace, p'') ->
-            (location_trace, Pat.open_ ~loc ~attrs c p''))
-
-        (* Same logic as [Ppat_alias]. *)
-        | Ppat_exception p' ->
-          recurse ~enclosing_loc p'
-          |> List.map (fun (location_trace, p'') ->
-            (location_trace, Pat.exception_ ~loc ~attrs p''))
-
-        (* Recursively rotate or-patterns in each pattern in [ps] to the top.
-           Then, take a Cartesian product of the cases, and re-wrap each row in
-           a replacement tuple pattern.
-
-           For example, suppose we have the pair pattern
-
-             (A | B, C | D)
-
-           The recursive calls will produce lists of rotated cases for each
-           component pattern:
-
-             A | B   =>   [A, loc A]; [B, loc B]
-             C | D   =>   [C, loc C]; [D, loc D]
-
-           We now need every possible combination of one case from the first
-           component, one case from the second, and so on, and to concatenate
-           all the location traces accordingly:
-
-             [A; C, loc A; loc C]
-             [A; D, loc A; loc D]
-             [B; C, loc B; loc C]
-             [B; D, loc B; loc D]
-
-           This is performed by [all_combinations].
-
-           Finally, we need to take each one of these rows, and re-wrap the
-           pattern lists (on the left side) into tuples.
-
-           This is typical of "and-patterns", i.e. those that match various
-           product types (though that carry multiple pieces of data
-           simultaneously). *)
-        | Ppat_tuple ps ->
-          ps
-          |> List.map (recurse ~enclosing_loc)
-          |> all_combinations
-          |> List.map (fun (location_trace, ps') ->
-            (location_trace, Pat.tuple ~loc ~attrs ps'))
-
-        (* Same logic as for [Ppat_tuple]. *)
-        | Ppat_record (entries, closed) ->
-          let labels, ps = List.split entries in
-          ps
-          |> List.map (recurse ~enclosing_loc)
-          |> all_combinations
-          |> List.map (fun (location_trace, ps') ->
-            (location_trace,
-             Pat.record ~loc ~attrs (List.combine labels ps') closed))
-
-        (* Same logic as for [Ppat_tuple]. *)
-        | Ppat_array ps ->
-          ps
-          |> List.map (recurse ~enclosing_loc)
-          |> all_combinations
-          |> List.map (fun (location_trace, ps') ->
-            location_trace, Pat.array ~loc ~attrs ps')
-
-        (* For or-patterns, recurse into each branch. Then, concatenate the
-           resulting case lists. Don't reassemble an or-pattern. *)
-        | Ppat_or (p_1, p_2) ->
-          let ps_1 = recurse ~enclosing_loc:p_1.ppat_loc p_1 in
-          let ps_2 = recurse ~enclosing_loc:p_2.ppat_loc p_2 in
-          ps_1 @ ps_2
-
-      (* Performs the Cartesian product operation described at [Ppat_tuple]
-         above, concatenating location traces along the way.
-
-         The argument is rows of top-level case lists (so a list of lists), each
-         case list resulting from rotating some nested pattern. Since tuples,
-         arrays, etc., have lists of nested patterns, we have a list of
-         case lists. *)
-      and all_combinations
-          : rotated_case list list ->
-              (location_trace * Parsetree.pattern list) list =
-        function
-        | [] -> []
-        | cases::more ->
-          let multiply product cases =
-            product |> List.map (fun (location_trace_1, ps) ->
-              cases |> List.map (fun (location_trace_2, p) ->
-                location_trace_1 @ location_trace_2, ps @ [p]))
-            |> List.flatten
-          in
-=======
   let is_assert_false_or_refutation (case : Parsetree.case) =
     match case.pc_rhs with
     | [%expr assert false] -> true
@@ -716,14 +407,13 @@
       Exp.attr
         nested_match
         {
-          attr_name = Location.mkloc "ocaml.warning" loc;
+          attr_name = { txt = "ocaml.warning"; loc };
           attr_payload = PStr [[%stri "-4-8-9-11-26-27-28-33"]];
           attr_loc = loc
         }
 
   (* This function works recursively. It should be called with a pattern [p]
      (second argument) and its location (first argument).
->>>>>>> 2fc5b795
 
      It evaluates to a list of patterns. Each of these resulting patterns
      contains no nested or-patterns. Joining the resulting patterns in a single
@@ -1062,12 +752,12 @@
           let variables = bound_variables p in
           let apply loc name =
             Exp.apply ~loc
-              (Exp.ident ~loc (Ast_convenience.lid ~loc name))
+              (Exp.ident ~loc { txt = Longident.parse name; loc })
               (List.map (fun {Location.loc; txt} ->
-                Ast_convenience.Label.Nolabel,
-                Exp.ident ~loc (Ast_convenience.lid ~loc txt))
+                Nolabel,
+                Exp.ident ~loc { txt = Longident.parse txt; loc })
                 variables
-              @ [Ast_convenience.Label.Nolabel, [%expr ()]])
+                @ [Nolabel, [%expr ()]])
           in
 
           let case, functions =
@@ -1077,7 +767,7 @@
             | Some guard ->
               let guard_name = Printf.sprintf "___bisect_guard_%i___" index in
               let guard_function =
-                Ast.Ast_helper.Vb.mk ~loc
+                Ppxlib.Ast_helper.Vb.mk ~loc
                   (Pat.var ~loc {Location.loc; txt = guard_name})
                   (make_function loc guard variables)
               in
@@ -1087,7 +777,7 @@
 
           let case_name = Printf.sprintf "___bisect_case_%i___" index in
           let case_function =
-            Ast.Ast_helper.Vb.mk ~loc
+            Ppxlib.Ast_helper.Vb.mk ~loc
               (Pat.var ~loc {Location.loc; txt = case_name})
               (make_function loc case.pc_rhs variables)
           in
@@ -1754,7 +1444,7 @@
 
           | Pexp_open (m, e) ->
             Exp.open_ ~loc ~attrs
-              (self#open_declaration m)
+              (self#open_declaration ctxt m)
               (traverse ~is_in_tail_position e)
 
           | Pexp_newtype (t, e) ->
@@ -1768,15 +1458,6 @@
           | Pexp_pack m ->
             Exp.pack ~loc ~attrs (self#module_expr ctxt m)
 
-<<<<<<< HEAD
-          | Pexp_open (m, e) ->
-            Exp.open_ ~loc ~attrs
-              (self#open_declaration ctxt m)
-              (traverse ~is_in_tail_position e)
-
-=======
-          (* Expressions that are not recursively traversed at all. *)
->>>>>>> 2fc5b795
           | Pexp_extension _ | Pexp_unreachable ->
             e
         end
