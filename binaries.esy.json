--- conflicted
+++ resolved
@@ -2,14 +2,8 @@
   "dependencies": {
     "ocaml": ">= 4.2.0",
     "@opam/cmdliner": "^1.0.0",
-<<<<<<< HEAD
-    "@opam/dune": "*",
+    "@opam/dune": "^2.7.0",
     "@opam/ppxlib": ">= 0.14.0"
-=======
-    "@opam/dune": "^2.7.0",
-    "@opam/ocaml-migrate-parsetree": "^1.7.0",
-    "@opam/ppx_tools_versioned": "^5.4.0"
->>>>>>> 0aa2da39
   },
   "esy": {
     "build": "dune build -p bisect_ppx",
